﻿using HarmonyLib;
using MiraAPI.Roles;
using MiraAPI.Utilities;
using MiraAPI.Utilities.Assets;
using Reactor.Utilities.Extensions;
using System;
using System.Linq;
using MiraAPI.Networking;
using Reactor.Networking.Rpc;
using Reactor.Utilities;
using TMPro;
using UnityEngine;
using UnityEngine.Events;
using static UnityEngine.UI.Button;
using Object = UnityEngine.Object;

namespace MiraAPI.Patches.Options;

[HarmonyPatch(typeof(RolesSettingsMenu))]
public static class RoleSettingMenuPatches
{
    [HarmonyPrefix]
    [HarmonyPatch(nameof(RolesSettingsMenu.SetQuotaTab))]
    public static bool PatchStart(RolesSettingsMenu __instance)
    {
        __instance.roleChances = new Il2CppSystem.Collections.Generic.List<RoleOptionSetting>();
        __instance.advancedSettingChildren = new Il2CppSystem.Collections.Generic.List<OptionBehaviour>();
            
        var maskBg = __instance.scrollBar.transform.FindChild("MaskBg");

        if (GameSettingMenuPatches.CurrentSelectedMod == 0)
        {
            __instance.AllButton.transform.parent.gameObject.SetActive(true);
            __instance.AllButton.gameObject.SetActive(true);
            __instance.scrollBar.transform.localPosition = new Vector3(-1.4957f, 0.657f, -4);
            maskBg.localPosition = new Vector3(1.5353f, -.5734f, -.1f);
            maskBg.localScale = new Vector3(6.6811f, 3.3563f, 0.5598f);
            return true;
        }

        float num = 0.522f;

        __instance.AllButton.transform.parent.gameObject.SetActive(false);
        __instance.AllButton.gameObject.SetActive(false);
        __instance.scrollBar.transform.localPosition = new Vector3(-1.4957f, 1.5261f, -4);
        maskBg.localPosition = new Vector3(1.5353f, -1.0607f, -.1f);
        maskBg.localScale = new Vector3(6.6811f, 4.1563f, 0.5598f);
        
        int num3 = 0;

        var crewRoles = GameSettingMenuPatches.SelectedMod.CustomRoles.Values
            .OfType<ICustomRole>()
            .Where(role => role.Team == ModdedRoleTeams.Crewmate && !role.HideSettings)
            .ToList();
        
        if (crewRoles.Count > 0)
        {
        
            CategoryHeaderEditRole categoryHeaderEditRole = Object.Instantiate(__instance.categoryHeaderEditRoleOrigin, Vector3.zero, Quaternion.identity, __instance.RoleChancesSettings.transform);
            categoryHeaderEditRole.SetHeader(StringNames.CrewmateRolesHeader, 20);
            categoryHeaderEditRole.transform.localPosition = new Vector3(4.986f, num, -2f);
            num -= 0.522f;

            foreach (var role in crewRoles)
            {
                CreateQuotaOption(__instance, role as RoleBehaviour, ref num, num3);
                num3++;
            }
        }
        
        var impRoles = GameSettingMenuPatches.SelectedMod.CustomRoles.Values
            .OfType<ICustomRole>()
            .Where(role => role.Team == ModdedRoleTeams.Impostor && !role.HideSettings)
            .ToList();

        if (impRoles.Count > 0)
        {
            num -= 0.4f;
            CategoryHeaderEditRole categoryHeaderEditRole2 = Object.Instantiate(__instance.categoryHeaderEditRoleOrigin,
                Vector3.zero, Quaternion.identity, __instance.RoleChancesSettings.transform);
            categoryHeaderEditRole2.SetHeader(StringNames.ImpostorRolesHeader, 20);
            categoryHeaderEditRole2.transform.localPosition = new Vector3(4.986f, num, -2f);
            num -= 0.522f;


            foreach (var role in impRoles)
            {
                CreateQuotaOption(__instance, role as RoleBehaviour, ref num, num3);
                num3++;
            }
        }
        
        var neutRoles = GameSettingMenuPatches.SelectedMod.CustomRoles.Values
            .OfType<ICustomRole>()
            .Where(role => role.Team == ModdedRoleTeams.Neutral && !role.HideSettings)
            .ToList();

<<<<<<< HEAD
            num -= 0.8f;
            CategoryHeaderEditRole categoryHeaderEditRole3 = Object.Instantiate(__instance.categoryHeaderEditRoleOrigin, Vector3.zero, Quaternion.identity, __instance.RoleChancesSettings.transform);
=======
        if (neutRoles.Count > 0)
        {
            num -= 0.8f;
            CategoryHeaderEditRole categoryHeaderEditRole3 = Object.Instantiate(__instance.categoryHeaderEditRoleOrigin,
                Vector3.zero, Quaternion.identity, __instance.RoleChancesSettings.transform);
>>>>>>> 1ac28d21
            categoryHeaderEditRole3.SetHeader(StringNames.None, 20);
            categoryHeaderEditRole3.Title.text = "Neutral Roles";
            categoryHeaderEditRole3.transform.localPosition = new Vector3(4.986f, num, -2f);
            num -= 0.522f;
            
            foreach (var role in neutRoles)
            {
                CreateQuotaOption(__instance, role as RoleBehaviour, ref num, num3);
                num3++;
            }
        }

        return false;
    }

    [HarmonyPrefix]
    [HarmonyPatch(nameof(RolesSettingsMenu.Update))]
    public static bool UpdatePatch()
    {
        if (GameSettingMenuPatches.CurrentSelectedMod == 0)
        {
            return true;
        }

        return false;
    }

    private static void ValueChanged(OptionBehaviour obj)
    {
        var roleSetting = obj.Cast<RoleOptionSetting>();
        var role = roleSetting.Role as ICustomRole;
        if (role is null or { HideSettings: true })
        {
            return;
        }

        try
        {
            role.ParentMod.PluginConfig.TryGetEntry<int>(role.NumConfigDefinition, out var numEntry);
            numEntry.Value = roleSetting.RoleMaxCount;

            role.ParentMod.PluginConfig.TryGetEntry<int>(role.ChanceConfigDefinition, out var chanceEntry);
            chanceEntry.Value = roleSetting.RoleChance;
        }
        catch (Exception e)
        {
            Logger<MiraApiPlugin>.Warning(e);
        }

        roleSetting.UpdateValuesAndText(GameOptionsManager.Instance.CurrentGameOptions.RoleOptions);
        DestroyableSingleton<HudManager>.Instance.Notifier.AddRoleSettingsChangeMessage(roleSetting.Role.StringName, roleSetting.RoleMaxCount, roleSetting.RoleChance, roleSetting.Role.TeamType, false);

        if (AmongUsClient.Instance.AmHost)
        {
            Rpc<SyncRoleOptionsRpc>.Instance.Send(PlayerControl.LocalPlayer, [role.GetNetData(roleSetting.Role)], true);
        }
        GameOptionsManager.Instance.GameHostOptions = GameOptionsManager.Instance.CurrentGameOptions;
    }

    private static void CreateAdvancedSettings(RolesSettingsMenu __instance, RoleBehaviour role)
    {
        foreach (var option in __instance.advancedSettingChildren) 
        {
            Object.Destroy(option.gameObject);
        }

        __instance.advancedSettingChildren.Clear();

        float num = -0.872f;

        var filteredOptions = GameSettingMenuPatches.SelectedMod.Options.Where(x => x.AdvancedRole == role.GetType());
        
        foreach (var option in filteredOptions)
        {
            if (option.AdvancedRole is not null && option.AdvancedRole != role.GetType())
            {
                continue;
            }

            OptionBehaviour newOpt = option.CreateOption(__instance.checkboxOrigin, __instance.numberOptionOrigin, __instance.stringOptionOrigin, __instance.AdvancedRolesSettings.transform);
            newOpt.transform.localPosition = new Vector3(2.17f, num, -2f);
            newOpt.SetClickMask(__instance.ButtonClickMask);

            SpriteRenderer[] componentsInChildren = newOpt.GetComponentsInChildren<SpriteRenderer>(true);
            for (int i = 0; i < componentsInChildren.Length; i++)
            {
                componentsInChildren[i].material.SetInt(PlayerMaterial.MaskLayer, 20);
            }
            foreach (TextMeshPro textMeshPro in newOpt.GetComponentsInChildren<TextMeshPro>(true))
            {
                textMeshPro.fontMaterial.SetFloat(ShaderID.StencilComp, 3f);
                textMeshPro.fontMaterial.SetFloat(ShaderID.Stencil, 20);
            }

            newOpt.LabelBackground.enabled = false;
            __instance.advancedSettingChildren.Add(newOpt);

            num += -0.45f;
            newOpt.Initialize();
        }

        __instance.scrollBar.CalculateAndSetYBounds(__instance.advancedSettingChildren.Count + 3, 1f, 6f, 0.45f);
    }
    private static void ChangeTab(RoleBehaviour role, RolesSettingsMenu __instance)
    {
        ICustomRole customRole = role as ICustomRole;
        __instance.roleDescriptionText.text = customRole.RoleLongDescription;
        __instance.roleTitleText.text = DestroyableSingleton<TranslationController>.Instance.GetString(role.StringName, []);
        __instance.roleScreenshot.sprite = Sprite.Create(customRole.OptionsScreenshot.LoadAsset().texture, new Rect(0, 0, 370, 230), Vector2.one / 2, 100);
        __instance.roleScreenshot.drawMode = SpriteDrawMode.Sliced;
        __instance.roleHeaderSprite.color = customRole.RoleColor;
        __instance.roleHeaderText.color = customRole.RoleColor.DarkenColor();

        CreateAdvancedSettings(__instance, role);

        foreach (var optionBehaviour in __instance.advancedSettingChildren)
        {
            optionBehaviour.OnValueChanged = new Action<OptionBehaviour>(__instance.ValueChanged);
            if (AmongUsClient.Instance && !AmongUsClient.Instance.AmHost)
            {
                optionBehaviour.SetAsPlayer();
            }
        }
        __instance.RoleChancesSettings.SetActive(false);
        __instance.AdvancedRolesSettings.SetActive(true);
        __instance.RefreshChildren();
    }

    public static void CreateQuotaOption(RolesSettingsMenu __instance, RoleBehaviour role, ref float yPos, int index)
    {
        ICustomRole customRole = role as ICustomRole;
        RoleOptionSetting roleOptionSetting = Object.Instantiate(__instance.roleOptionSettingOrigin, Vector3.zero, Quaternion.identity, __instance.RoleChancesSettings.transform);
        roleOptionSetting.transform.localPosition = new Vector3(-0.15f, yPos, -2f);
        roleOptionSetting.SetRole(GameOptionsManager.Instance.CurrentGameOptions.RoleOptions, role, 20);
        roleOptionSetting.labelSprite.color = customRole.RoleColor;
        roleOptionSetting.titleText.color = customRole.RoleColor.DarkenColor();
        roleOptionSetting.OnValueChanged = new Action<OptionBehaviour>(ValueChanged);
        roleOptionSetting.titleText.horizontalAlignment = HorizontalAlignmentOptions.Left;
        roleOptionSetting.SetClickMask(__instance.ButtonClickMask);
        __instance.roleChances.Add(roleOptionSetting);

        PassiveButton newButton = Object.Instantiate(roleOptionSetting.buttons[0], roleOptionSetting.transform);
        newButton.name = "ConfigButton";
        newButton.transform.localPosition = new Vector3(0.2419f, -0.2582f, -2f);
        newButton.transform.FindChild("Plus_TMP").gameObject.DestroyImmediate();
        newButton.transform.FindChild("InactiveSprite").GetComponent<SpriteRenderer>().sprite = MiraAssets.Cog.LoadAsset();
        newButton.transform.FindChild("ActiveSprite").GetComponent<SpriteRenderer>().sprite = MiraAssets.CogActive.LoadAsset();

        PassiveButton passiveButton = newButton.GetComponent<PassiveButton>();
        passiveButton.OnClick = new ButtonClickedEvent();
        passiveButton.OnClick.AddListener((UnityAction)(() =>
        {
<<<<<<< HEAD
            ICustomRole customRole = role as ICustomRole;
            RoleOptionSetting roleOptionSetting = Object.Instantiate(__instance.roleOptionSettingOrigin, Vector3.zero, Quaternion.identity, __instance.RoleChancesSettings.transform);
            roleOptionSetting.transform.localPosition = new Vector3(-0.15f, yPos, -2f);
            roleOptionSetting.SetRole(GameOptionsManager.Instance.CurrentGameOptions.RoleOptions, role, 20);
            roleOptionSetting.labelSprite.color = customRole.RoleColor;
            roleOptionSetting.titleText.color = customRole.RoleColor.DarkenColor();
            roleOptionSetting.OnValueChanged = new Action<OptionBehaviour>(ValueChanged);
            roleOptionSetting.titleText.horizontalAlignment = TMPro.HorizontalAlignmentOptions.Left;
            roleOptionSetting.SetClickMask(__instance.ButtonClickMask);
            __instance.roleChances.Add(roleOptionSetting);

            PassiveButton newButton = Object.Instantiate(roleOptionSetting.buttons[0], roleOptionSetting.transform);
            newButton.name = "ConfigButton";
            newButton.transform.localPosition = new Vector3(0.2419f, -0.2582f, -2f);
            newButton.transform.GetComponentInChildren<TextMeshPro>().gameObject.DestroyImmediate();
            newButton.transform.FindChild("ButtonSprite").GetComponent<SpriteRenderer>().sprite = MiraAssets.CogActive.LoadAsset();

            PassiveButton passiveButton = newButton.GetComponent<PassiveButton>();
            passiveButton.OnClick = new ButtonClickedEvent();
            passiveButton.OnClick.AddListener((UnityAction)(() =>
            {
                ChangeTab(role, __instance);
            }));
=======
            ChangeTab(role, __instance);
        }));
>>>>>>> 1ac28d21

        if (index < GameSettingMenuPatches.SelectedMod.CustomRoles.Count - 1)
        {
            yPos += -0.43f;
        }
    }
}<|MERGE_RESOLUTION|>--- conflicted
+++ resolved
@@ -95,16 +95,11 @@
             .Where(role => role.Team == ModdedRoleTeams.Neutral && !role.HideSettings)
             .ToList();
 
-<<<<<<< HEAD
-            num -= 0.8f;
-            CategoryHeaderEditRole categoryHeaderEditRole3 = Object.Instantiate(__instance.categoryHeaderEditRoleOrigin, Vector3.zero, Quaternion.identity, __instance.RoleChancesSettings.transform);
-=======
         if (neutRoles.Count > 0)
         {
             num -= 0.8f;
             CategoryHeaderEditRole categoryHeaderEditRole3 = Object.Instantiate(__instance.categoryHeaderEditRoleOrigin,
                 Vector3.zero, Quaternion.identity, __instance.RoleChancesSettings.transform);
->>>>>>> 1ac28d21
             categoryHeaderEditRole3.SetHeader(StringNames.None, 20);
             categoryHeaderEditRole3.Title.text = "Neutral Roles";
             categoryHeaderEditRole3.transform.localPosition = new Vector3(4.986f, num, -2f);
@@ -257,34 +252,8 @@
         passiveButton.OnClick = new ButtonClickedEvent();
         passiveButton.OnClick.AddListener((UnityAction)(() =>
         {
-<<<<<<< HEAD
-            ICustomRole customRole = role as ICustomRole;
-            RoleOptionSetting roleOptionSetting = Object.Instantiate(__instance.roleOptionSettingOrigin, Vector3.zero, Quaternion.identity, __instance.RoleChancesSettings.transform);
-            roleOptionSetting.transform.localPosition = new Vector3(-0.15f, yPos, -2f);
-            roleOptionSetting.SetRole(GameOptionsManager.Instance.CurrentGameOptions.RoleOptions, role, 20);
-            roleOptionSetting.labelSprite.color = customRole.RoleColor;
-            roleOptionSetting.titleText.color = customRole.RoleColor.DarkenColor();
-            roleOptionSetting.OnValueChanged = new Action<OptionBehaviour>(ValueChanged);
-            roleOptionSetting.titleText.horizontalAlignment = TMPro.HorizontalAlignmentOptions.Left;
-            roleOptionSetting.SetClickMask(__instance.ButtonClickMask);
-            __instance.roleChances.Add(roleOptionSetting);
-
-            PassiveButton newButton = Object.Instantiate(roleOptionSetting.buttons[0], roleOptionSetting.transform);
-            newButton.name = "ConfigButton";
-            newButton.transform.localPosition = new Vector3(0.2419f, -0.2582f, -2f);
-            newButton.transform.GetComponentInChildren<TextMeshPro>().gameObject.DestroyImmediate();
-            newButton.transform.FindChild("ButtonSprite").GetComponent<SpriteRenderer>().sprite = MiraAssets.CogActive.LoadAsset();
-
-            PassiveButton passiveButton = newButton.GetComponent<PassiveButton>();
-            passiveButton.OnClick = new ButtonClickedEvent();
-            passiveButton.OnClick.AddListener((UnityAction)(() =>
-            {
-                ChangeTab(role, __instance);
-            }));
-=======
             ChangeTab(role, __instance);
         }));
->>>>>>> 1ac28d21
 
         if (index < GameSettingMenuPatches.SelectedMod.CustomRoles.Count - 1)
         {
