--- conflicted
+++ resolved
@@ -215,18 +215,16 @@
                 Logger<MiraApiPlugin>.Error(e);
             }
         }
-<<<<<<< HEAD
         
         foreach (var plugin in MiraPluginManager.Instance.RegisteredPlugins.Values)
         {
             plugin.PluginConfig.Save();
             plugin.PluginConfig.SaveOnConfigSet = oldConfigSetting[plugin];
-=======
-
+        }
+        
         if (LobbyInfoPane.Instance)
         {
             LobbyInfoPane.Instance.RefreshPane();
->>>>>>> 19c7e386
         }
     }
 }