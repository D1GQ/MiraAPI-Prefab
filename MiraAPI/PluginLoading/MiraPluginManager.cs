--- conflicted
+++ resolved
@@ -3,10 +3,8 @@
 using MiraAPI.GameOptions;
 using MiraAPI.GameOptions.Attributes;
 using MiraAPI.Hud;
-<<<<<<< HEAD
+using MiraAPI.Hud;
 using MiraAPI.Modifiers;
-=======
->>>>>>> 013c94d0
 using MiraAPI.Roles;
 using MiraAPI.Utilities.Colors;
 using Reactor.Utilities;
@@ -14,11 +12,8 @@
 using System.Collections.Generic;
 using System.Linq;
 using System.Reflection;
-<<<<<<< HEAD
-=======
 using MiraAPI.Utilities;
 using Reactor.Networking;
->>>>>>> 013c94d0
 
 namespace MiraAPI.PluginLoading;
 
@@ -46,14 +41,9 @@
 
             var info = new MiraPluginInfo(plugin as IMiraPlugin, pluginInfo);
 
-<<<<<<< HEAD
             RegisterModifierAttribute(assembly);
-            RegisterOptionsGroups(assembly, info);
-            RegisterOptionsAttributes(assembly, info);
-=======
             RegisterAllOptions(assembly, info);
             
->>>>>>> 013c94d0
             RegisterRoleAttribute(assembly, info);
             RegisterButtonAttribute(assembly);
 
@@ -150,9 +140,15 @@
                 {
                     continue;
                 }
-<<<<<<< HEAD
-
-                Logger<MiraApiPlugin>.Error(e);
+                
+                var color = (CustomColor)property.GetValue(null);
+                if (color == null)
+                {
+                    Logger<MiraApiPlugin>.Error($"Color property {property.Name} in {type.Name} is null.");
+                    continue;
+                }
+                
+                PaletteManager.CustomColors.Add(color);
             }
         }
     }
@@ -169,21 +165,7 @@
         }
     }
 
-=======
-                
-                var color = (CustomColor)property.GetValue(null);
-                if (color == null)
-                {
-                    Logger<MiraApiPlugin>.Error($"Color property {property.Name} in {type.Name} is null.");
-                    continue;
-                }
-                
-                PaletteManager.CustomColors.Add(color);
-            }
-        }
-    }
 
->>>>>>> 013c94d0
     private static void RegisterButtonAttribute(Assembly assembly)
     {
         foreach (var type in assembly.GetTypes())
