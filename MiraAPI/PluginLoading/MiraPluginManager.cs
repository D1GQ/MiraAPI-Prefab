--- conflicted
+++ resolved
@@ -11,12 +11,9 @@
 using System.Collections.Generic;
 using System.Linq;
 using System.Reflection;
-<<<<<<< HEAD
+using MiraAPI.Utilities;
 using MiraAPI.Hud;
 using Reactor.Networking;
-=======
-using MiraAPI.Utilities;
->>>>>>> 4cd8aa0b
 
 namespace MiraAPI.PluginLoading;
 
@@ -45,7 +42,7 @@
             var info = new MiraPluginInfo(plugin as IMiraPlugin, pluginInfo);
 
             RegisterAllOptions(assembly, info);
-
+            
             RegisterRoleAttribute(assembly, info);
             RegisterButtonAttribute(assembly);
 
@@ -72,7 +69,7 @@
             {
                 continue;
             }
-
+            
             foreach (var property in type.GetProperties())
             {
                 if (property.PropertyType.IsAssignableTo(typeof(IModdedOption)))
@@ -80,7 +77,7 @@
                     ModdedOptionsManager.RegisterPropertyOption(type, property, pluginInfo);
                     continue;
                 }
-
+                
                 var attribute = property.GetCustomAttribute<ModdedOptionAttribute>();
                 if (attribute == null)
                 {
@@ -124,7 +121,7 @@
                 {
                     Logger<MiraApiPlugin>.Error($"{k}: {v}");
                 }
-
+                
                 Logger<MiraApiPlugin>.Error(e);
             }
         }
