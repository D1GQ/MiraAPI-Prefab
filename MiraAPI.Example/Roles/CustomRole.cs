--- conflicted
+++ resolved
@@ -12,11 +12,6 @@
     public string RoleDescription => RoleLongDescription;
     public Color RoleColor => Palette.Black;
     public ModdedRoleTeams Team => ModdedRoleTeams.Impostor;
-<<<<<<< HEAD
-    public LoadableAsset<Sprite> OptionsScreenshot => MiraAssets.Banner;
-
-=======
     public LoadableAsset<Sprite> OptionsScreenshot => ExampleAssets.Banner;
     
->>>>>>> 3a14a95e
 }